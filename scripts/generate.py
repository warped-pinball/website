#!/usr/bin/env python3
import os
import sys
import json
import argparse
import hashlib
import shutil
import requests
from github import Github
import re
import markdown
import bleach


def fetch_update_json(url):
    """Fetch an update JSON file and return its parsed content.

    The update files published by the firmware repository contain a JSON
    metadata line followed by additional binary data.  Using ``response.json``
    directly fails because of this extra content.  Instead, read only the
    first line of the response and parse that as JSON.
    """

    response = requests.get(url)
    if response.status_code != 200:
        return None

    # splitlines handles both ``\n`` and ``\r\n`` newlines
    first_line = response.text.splitlines()[0]
    return json.loads(first_line)


def calculate_json_hash(json_data):
    """Return a deterministic SHA256 digest for a JSON object."""
    return hashlib.sha256(
        json.dumps(json_data, sort_keys=True).encode("utf-8")
    ).hexdigest()


def parse_release_versions(text):
    """Return a mapping of product name to version from a release body."""
    if not text:
        return {}

    block_match = re.search(
        r"##\s*Versions\s*(.*?)<!--\s*END VERSIONS SECTION\s*-->",
        text,
        re.DOTALL | re.IGNORECASE,
    )
    if not block_match:
        return {}

    section = block_match.group(1)
    versions = {}
    for m in re.finditer(r"\*\*([^*]+)\*\*\s*:\s*`([^`]+)`", section):
        product = m.group(1).strip().lower()
        versions[product] = m.group(2).strip()
    return versions


<<<<<<< HEAD
def release_notes_to_html(text):
    """Convert Markdown release notes to sanitized HTML without images."""
    if not text:
        return ""
    html = markdown.markdown(text)
    allowed_tags = set(bleach.sanitizer.ALLOWED_TAGS).union(
        {"p", "pre", "code", "h1", "h2", "h3", "h4", "h5", "h6"}
    ) - {"img"}
    return bleach.clean(
        html,
        tags=list(allowed_tags),
        attributes=bleach.sanitizer.ALLOWED_ATTRIBUTES,
        strip=True,
    )


=======
>>>>>>> 390d55af
def build_latest_release_data(owner, repo, release_entry):
    """Return a standardized latest.json payload for a single release."""

    return {
        "version": release_entry["version"],
        "url": release_entry["url"],
<<<<<<< HEAD
        "release_page": (
            f"https://github.com/{owner}/{repo}/releases/tag/" f"{release_entry['tag']}"
        ),
=======
        "release_page": f"https://github.com/{owner}/{repo}/releases/tag/{release_entry['tag']}",
>>>>>>> 390d55af
        "notes": release_entry["notes"],
        "published_at": release_entry["published_at"],
    }


def build_file_entry(product, version, release_type, url, sha256):
    """Return metadata for builds.json without download counts."""

    return {
        "product": product,
        "version": version,
        "type": release_type,
        "url": url,
        "sha256": sha256,
    }


def build_download_record(product, version, release_type, url, count):
    """Return a record used to track download counts separately."""

    return {
        "product": product,
        "version": version,
        "type": release_type,
        "url": url,
        "download_count": count,
    }

<<<<<<< HEAD

=======
>>>>>>> 390d55af
def main():
    p = argparse.ArgumentParser(
        description=(
            "Fetch releases from warped-pinball/vector and generate " "per-product JSON"
        )
    )
    p.add_argument(
        "--owner", required=True, help="GitHub org or user (e.g. warped-pinball)"
    )
    p.add_argument("--repo", required=True, help="Repo name to scan (e.g. vector)")
    p.add_argument(
        "--out-dir",
        default="docs",
        help=(
            "Where to write JSON files (defaults to the 'docs' folder "
            "so GitHub Pages can serve them)"
        ),
    )
    args = p.parse_args()

    # Remove any previously generated release data so deleted releases
    # don't linger on the website. Only wipe the vector folder and
    # builds.json so other files like index.html remain untouched.
    out_vector_dir = os.path.join(args.out_dir, "vector")
    if os.path.exists(out_vector_dir):
        shutil.rmtree(out_vector_dir)
    builds_path = os.path.join(args.out_dir, "builds.json")
    if os.path.exists(builds_path):
        os.remove(builds_path)
    counts_path = os.path.join(args.out_dir, "download_counts.json")
    if os.path.exists(counts_path):
        os.remove(counts_path)

    token = os.getenv("GITHUB_TOKEN")
    if not token:
        sys.stderr.write("ERROR: GITHUB_TOKEN not set\n")
        sys.exit(1)

    gh = Github(token)
    repository = gh.get_repo(f"{args.owner}/{args.repo}")

    # key = product -> dict of release lists by type
    releases_by_product = {
        "sys11": {"prod": [], "beta": [], "dev": [], "all": []},
        "wpc": {"prod": [], "beta": [], "dev": [], "all": []},
    }
    # track last update hash for each product so we can skip identical builds
    previous_update_hashes = {"sys11": None, "wpc": None}
    file_db = []  # metadata for all update files (without download counts)
    download_records = []  # download counts for each asset

    releases = list(repository.get_releases())
    # sort oldest -> newest so we only skip later duplicates
    releases.sort(key=lambda r: r.created_at)

    for release in releases:
        tag = release.tag_name
        if tag.startswith("wpc-"):
            base_version = tag[len("wpc-") :]
        elif tag.startswith("sys11-"):
            base_version = tag[len("sys11-") :]
        else:
            base_version = tag

        versions_in_body = parse_release_versions(release.body or "")

        # gather assets by name
        assets = {a.name: a for a in release.get_assets()}
        for asset_name, product in [
            ("update.json", "sys11"),
            ("update_wpc.json", "wpc"),
        ]:
            asset = assets.get(asset_name)
            if not asset:
                continue

            update_data = fetch_update_json(asset.browser_download_url)
            if update_data is None:
                print(
                    f"⏭️ Skipping {tag} {asset_name}: failed to fetch", file=sys.stderr
                )
                continue

            product_version = versions_in_body.get(product, base_version)
            release_type = "production"
            if re.search(r"-dev\d+$", product_version):
                release_type = "dev"
            elif re.search(r"-beta-?\d+$", product_version):
                release_type = "beta"

            update_hash = calculate_json_hash(update_data)

            file_db.append(
<<<<<<< HEAD
                {
                    **build_file_entry(
                        product,
                        product_version,
                        release_type,
                        asset.browser_download_url,
                        update_hash,
                    ),
                    "download_count": asset.download_count,
                }
=======
                build_file_entry(
                    product,
                    product_version,
                    release_type,
                    asset.browser_download_url,
                    update_hash,
                )
            )
            download_records.append(
                build_download_record(
                    product,
                    product_version,
                    release_type,
                    asset.browser_download_url,
                    asset.download_count,
                )
>>>>>>> 390d55af
            )

            # Only skip if this is a production build identical to previous production
            if (
                release_type == "production"
                and previous_update_hashes[product] == update_hash
            ):
                continue

            if release_type == "production":
                previous_update_hashes[product] = update_hash

            release_entry = {
                "version": product_version,
                "tag": tag,
                "url": asset.browser_download_url,
                "notes": release_notes_to_html(release.body),
                "published_at": release.published_at.isoformat(),
                "type": release_type,
            }
            releases_by_product[product]["all"].append(release_entry)
            releases_by_product[product][
                release_type if release_type != "production" else "prod"
            ].append(release_entry)

    # Write out the JSON files for each product
    for product, groups in releases_by_product.items():
        if groups["all"]:
            # All firmware metadata now lives under docs/vector/<product>
            out_folder = os.path.join(args.out_dir, "vector", product)
            os.makedirs(out_folder, exist_ok=True)

            # write combined data for backward compatibility
            all_path = os.path.join(out_folder, "all.json")
            with open(all_path, "w") as f:
                json.dump(groups["all"], f, indent=2)
            print(f"✅ Wrote {all_path}")

            # write per-type JSON files
            for key, filename in [
                ("prod", "prod.json"),
                ("beta", "beta.json"),
                ("dev", "dev.json"),
            ]:
                path = os.path.join(out_folder, filename)
                with open(path, "w") as f:
                    json.dump(groups[key], f, indent=2)
                print(f"✅ Wrote {path}")

            # Write the latest production release to a separate file (latest.json)
            prod_releases = groups["prod"]
            if prod_releases:
                latest_release = max(prod_releases, key=lambda r: r["published_at"])
            else:
                latest_release = max(groups["all"], key=lambda r: r["published_at"])
<<<<<<< HEAD
=======

>>>>>>> 390d55af
            latest_release_data = build_latest_release_data(
                args.owner, args.repo, latest_release
            )

            # Latest release metadata in the same folder
            # https://software.warpedpinball.com/vector/<product>/latest.json
            latest_path = os.path.join(out_folder, "latest.json")
            with open(latest_path, "w") as f:
                json.dump(latest_release_data, f, indent=2)
            print(f"✅ Wrote {latest_path} for {product}")

    # write mini database of all update files
    if file_db:
        build_db_path = os.path.join(args.out_dir, "builds.json")
        with open(build_db_path, "w") as f:
            json.dump(file_db, f, indent=2)
        print(f"✅ Wrote {build_db_path}")

    if download_records:
        counts_path = os.path.join(args.out_dir, "download_counts.json")
        with open(counts_path, "w") as f:
            json.dump(download_records, f, indent=2)
        print(f"✅ Wrote {counts_path}")

    print("✅ Generated release data for all products.")


if __name__ == "__main__":
    main()<|MERGE_RESOLUTION|>--- conflicted
+++ resolved
@@ -58,7 +58,7 @@
     return versions
 
 
-<<<<<<< HEAD
+
 def release_notes_to_html(text):
     """Convert Markdown release notes to sanitized HTML without images."""
     if not text:
@@ -75,21 +75,14 @@
     )
 
 
-=======
->>>>>>> 390d55af
+
 def build_latest_release_data(owner, repo, release_entry):
     """Return a standardized latest.json payload for a single release."""
 
     return {
         "version": release_entry["version"],
         "url": release_entry["url"],
-<<<<<<< HEAD
-        "release_page": (
-            f"https://github.com/{owner}/{repo}/releases/tag/" f"{release_entry['tag']}"
-        ),
-=======
         "release_page": f"https://github.com/{owner}/{repo}/releases/tag/{release_entry['tag']}",
->>>>>>> 390d55af
         "notes": release_entry["notes"],
         "published_at": release_entry["published_at"],
     }
@@ -118,10 +111,6 @@
         "download_count": count,
     }
 
-<<<<<<< HEAD
-
-=======
->>>>>>> 390d55af
 def main():
     p = argparse.ArgumentParser(
         description=(
@@ -215,18 +204,6 @@
             update_hash = calculate_json_hash(update_data)
 
             file_db.append(
-<<<<<<< HEAD
-                {
-                    **build_file_entry(
-                        product,
-                        product_version,
-                        release_type,
-                        asset.browser_download_url,
-                        update_hash,
-                    ),
-                    "download_count": asset.download_count,
-                }
-=======
                 build_file_entry(
                     product,
                     product_version,
@@ -235,6 +212,7 @@
                     update_hash,
                 )
             )
+            
             download_records.append(
                 build_download_record(
                     product,
@@ -243,7 +221,6 @@
                     asset.browser_download_url,
                     asset.download_count,
                 )
->>>>>>> 390d55af
             )
 
             # Only skip if this is a production build identical to previous production
@@ -299,10 +276,7 @@
                 latest_release = max(prod_releases, key=lambda r: r["published_at"])
             else:
                 latest_release = max(groups["all"], key=lambda r: r["published_at"])
-<<<<<<< HEAD
-=======
-
->>>>>>> 390d55af
+
             latest_release_data = build_latest_release_data(
                 args.owner, args.repo, latest_release
             )
