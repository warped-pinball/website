import json
import os
import sys

import pytest

sys.path.insert(0, os.path.abspath(os.path.join(os.path.dirname(__file__), "..")))

import scripts.generate as generate


def test_calculate_json_hash_deterministic():
    data1 = {"a": 1, "b": 2}
    data2 = {"b": 2, "a": 1}
    hash1 = generate.calculate_json_hash(data1)
    hash2 = generate.calculate_json_hash(data2)
    assert hash1 == hash2


def test_fetch_update_json_success(monkeypatch):
    json_line = json.dumps({"version": "1.0"})

    class MockResponse:
        status_code = 200
        text = json_line + "\nBINARYDATA"

    def mock_get(url):
        return MockResponse()

    monkeypatch.setattr(generate.requests, "get", mock_get)
    result = generate.fetch_update_json("http://example.com/update.json")
    assert result == {"version": "1.0"}


def test_fetch_update_json_failure(monkeypatch):
    class MockResponse:
        status_code = 404
        text = ""

    def mock_get(url):
        return MockResponse()

    monkeypatch.setattr(generate.requests, "get", mock_get)
    result = generate.fetch_update_json("http://example.com/missing.json")
    assert result is None


def test_parse_release_versions():
    body = (
        "Some notes\n"
        "## Versions\n"
        "**Vector**: `1.3.11-dev83`\n"
        "**Sys11**: `1.0.0-dev83`\n"
        "**WPC**: `0.0.0-dev83`\n"
        "**EM**: `0.0.1-dev83`\n"
        "<!-- END VERSIONS SECTION -->\nMore text"
    )
    versions = generate.parse_release_versions(body)
    assert versions == {
        "vector": "1.3.11-dev83",
        "sys11": "1.0.0-dev83",
        "wpc": "0.0.0-dev83",
        "em": "0.0.1-dev83",
    }


def test_parse_release_versions_missing():
    body = "No version info"
    versions = generate.parse_release_versions(body)
    assert versions == {}

<<<<<<< HEAD

def test_build_latest_release_data_uses_tag():
    entry = {
        "version": "0.0.2-beta493",
        "tag": "1.3.11-beta493",
        "url": "https://github.com/warped-pinball/vector/releases/download/1.3.11-beta493/update_wpc.json",
        "notes": "notes",
        "published_at": "2025-07-18T20:12:57+00:00",
    }

    result = generate.build_latest_release_data("warped-pinball", "vector", entry)
    assert result["release_page"].endswith("/releases/tag/1.3.11-beta493")
    assert result["version"] == entry["version"]


def test_build_file_entry_and_download_record():
    file_entry = generate.build_file_entry(
        "sys11",
        "1.0.0",
        "prod",
        "https://example.com/update.json",
        "deadbeef",
    )

    download_entry = generate.build_download_record(
        "sys11",
        "1.0.0",
        "prod",
        "https://example.com/update.json",
        42,
    )

    assert "download_count" not in file_entry
    assert download_entry["download_count"] == 42
    assert file_entry["sha256"] == "deadbeef"

=======
def test_calculate_json_hash_unique():
    first = {"x": 1}
    second = {"x": 2}
    assert generate.calculate_json_hash(first) != generate.calculate_json_hash(second)


def test_fetch_update_json_crlf(monkeypatch):
    json_line = json.dumps({"foo": "bar"})

    class MockResponse:
        status_code = 200
        text = json_line + "\r\nEXTRA"

    monkeypatch.setattr(generate.requests, "get", lambda url: MockResponse())
    assert generate.fetch_update_json("http://example.com/update.json") == {"foo": "bar"}


def test_parse_release_versions_whitespace():
    body = (
        "Intro text\r\n"
        "##   VERSIONS   \r\n"
        "**Vector** :   `2.0`\r\n"
        "<!-- END VERSIONS SECTION -->\r\n"
    )
    assert generate.parse_release_versions(body) == {"vector": "2.0"}
>>>>>>> ab2990f6
<|MERGE_RESOLUTION|>--- conflicted
+++ resolved
@@ -69,7 +69,6 @@
     versions = generate.parse_release_versions(body)
     assert versions == {}
 
-<<<<<<< HEAD
 
 def test_build_latest_release_data_uses_tag():
     entry = {
@@ -106,7 +105,8 @@
     assert download_entry["download_count"] == 42
     assert file_entry["sha256"] == "deadbeef"
 
-=======
+
+
 def test_calculate_json_hash_unique():
     first = {"x": 1}
     second = {"x": 2}
@@ -132,4 +132,3 @@
         "<!-- END VERSIONS SECTION -->\r\n"
     )
     assert generate.parse_release_versions(body) == {"vector": "2.0"}
->>>>>>> ab2990f6
